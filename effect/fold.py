from functools import reduce

from effect import Constant, Effect


def fold_effect(f, initial, effects):
    """
    Fold over effects.

    The function will be called with the accumulator (starting with
    ``initial``) and a result of an effect repeatedly for each effect. The
    result of the previous call will be passed as the accumulator to the next
    call.

    :param callable f: function of ``(accumulator, element) -> accumulator``
    :param initial: The value to be passed as the accumulator to the first
        invocation of ``f``.
    :param effects: sequence of Effects.
    """

    def folder(acc, element):
        return acc.on(lambda r: element.on(lambda r2: f(r, r2)))

<<<<<<< HEAD
        # This way people can use SequenceDispatcher and not get anything
        # unexpected.
        if acc is _sneaky:
            return element.on(lambda r: f(initial, r))
        else:
            return acc.on(lambda r: element.on(lambda r2: f(r, r2)))

    return reduce(folder, effects, _sneaky)


def sequence(effects):
    def folder(acc, element):
        return acc + [element]
    return fold_effect(folder, [], effects)
=======
    return reduce(folder, effects, Effect(Constant(initial)))
>>>>>>> a935029c
<|MERGE_RESOLUTION|>--- conflicted
+++ resolved
@@ -21,21 +21,10 @@
     def folder(acc, element):
         return acc.on(lambda r: element.on(lambda r2: f(r, r2)))
 
-<<<<<<< HEAD
-        # This way people can use SequenceDispatcher and not get anything
-        # unexpected.
-        if acc is _sneaky:
-            return element.on(lambda r: f(initial, r))
-        else:
-            return acc.on(lambda r: element.on(lambda r2: f(r, r2)))
-
-    return reduce(folder, effects, _sneaky)
+    return reduce(folder, effects, Effect(Constant(initial)))
 
 
 def sequence(effects):
     def folder(acc, element):
         return acc + [element]
-    return fold_effect(folder, [], effects)
-=======
-    return reduce(folder, effects, Effect(Constant(initial)))
->>>>>>> a935029c
+    return fold_effect(folder, [], effects)